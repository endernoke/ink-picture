{
  "name": "ink-picture",
  "version": "1.3.4",
  "description": "Better image component for Ink CLI/TUIs",
  "license": "MIT",
  "repository": "https://github.com/endernoke/ink-picture",
  "author": {
    "name": "James Zheng",
    "email": "endernoke@gmail.com",
    "url": "https://github.com/endernoke"
  },
  "type": "module",
  "exports": {
    "types": "./build/index.d.ts",
    "default": "./build/index.js"
  },
  "engines": {
    "node": ">=18"
  },
  "scripts": {
    "format": "prettier --write .",
    "example": "node --loader=ts-node/esm --no-warnings example/image.tsx",
<<<<<<< HEAD
    "example:partial": "node --loader=ts-node/esm --no-warnings example/image.tsx --img=example/images/partial.jpeg --partial",
    "test": "tsc --noEmit && eslint . && FORCE_COLOR=1 ava",
=======
    "test": "tsc --noEmit && prettier --check . && eslint . && FORCE_COLOR=1 ava",
>>>>>>> 5f0efafd
    "build": "tsc",
    "prepare": "husky",
    "pretest": "tsc",
    "lint": "eslint ."
  },
  "lint-staged": {
    "*.{ts,tsx,js,jsx,json,md}": [
      "prettier --write"
    ]
  },
  "files": [
    "build"
  ],
  "keywords": [
    "ink",
    "image",
    "photo",
    "display",
    "component",
    "jsx",
    "react",
    "picture",
    "render",
    "viewer",
    "cli",
    "terminal"
  ],
  "devDependencies": {
    "@types/node": "^24.8.1",
    "@types/node-fetch": "^2.6.13",
    "@types/react": "^19.1.12",
    "ava": "^6.4.1",
    "eslint": "^9.33.0",
    "eslint-config-prettier": "^10.1.8",
    "eslint-plugin-prettier": "^5.5.4",
    "eslint-plugin-react": "^7.37.5",
    "eslint-plugin-react-hooks": "^5.2.0",
    "husky": "^9.1.7",
    "ink": "^6.2.2",
    "ink-testing-library": "^4.0.0",
    "lint-staged": "^16.1.6",
    "node-pty": "^1.0.0",
    "prettier": "^3.6.2",
    "react": "^19.1.1",
    "ts-node": "^10.9.2",
    "typescript": "^5.9.2",
    "typescript-eslint": "^8.40.0"
  },
  "peerDependencies": {
    "ink": ">=5",
    "react": ">=18"
  },
  "ava": {
    "workerThreads": false,
    "extensions": {
      "ts": "module",
      "tsx": "module"
    },
    "nodeArguments": [
      "--loader=ts-node/esm"
    ]
  },
  "dependencies": {
    "chalk": "^5.6.0",
    "is-unicode-supported": "^2.1.0",
    "iterm2-version": "^5.0.0",
    "node-fetch": "^3.3.2",
    "sharp": "^0.34.3",
    "sixel": "^0.16.0",
    "supports-color": "^10.2.0"
  }
}<|MERGE_RESOLUTION|>--- conflicted
+++ resolved
@@ -20,12 +20,8 @@
   "scripts": {
     "format": "prettier --write .",
     "example": "node --loader=ts-node/esm --no-warnings example/image.tsx",
-<<<<<<< HEAD
     "example:partial": "node --loader=ts-node/esm --no-warnings example/image.tsx --img=example/images/partial.jpeg --partial",
-    "test": "tsc --noEmit && eslint . && FORCE_COLOR=1 ava",
-=======
     "test": "tsc --noEmit && prettier --check . && eslint . && FORCE_COLOR=1 ava",
->>>>>>> 5f0efafd
     "build": "tsc",
     "prepare": "husky",
     "pretest": "tsc",
